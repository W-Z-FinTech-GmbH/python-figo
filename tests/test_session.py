--- conflicted
+++ resolved
@@ -206,18 +206,12 @@
         demo_session.cancel_task(task_token)
 
 
-<<<<<<< HEAD
-    def test_get_account_tan_schemes(self):
-        account = self.sut.get_account("A1.1")
-        self.assertEqual(len(account.supported_tan_schemes), 4)
-=======
 def test_start_process(demo_session):
     # Valid process token needed
     process_token = ProcessToken(demo_session)
     process_token.process_token = "invalidProcessToken"
     with pytest.raises(FigoException):
         demo_session.start_process(process_token)
->>>>>>> 212f334f
 
 
 def test_create_process(demo_session):
