# coding:utf-8

import pytest
import time

from mock import patch

from figo import FigoException
from figo import FigoPinException
from figo.models import LoginSettings
from figo.models import Service
from figo.models import TaskState
from figo.models import TaskToken


CREDENTIALS = ["figo", "figo"]
BANK_CODE = "90090042"


# XXX(Valentin): Catalog needs `accounts=rw`, so it doesn't work with the demo session.
#                Sounds silly at first, but actually there is no point to view the catalog if
#                you can't add accounts.
def test_get_catalog(figo_session):
    catalog = figo_session.get_catalog()
    assert len(catalog) == 2


@pytest.mark.parametrize('language', ['de', 'en'])
def test_get_catalog_en(figo_session, language):
    figo_session.language = language
    catalog = figo_session.get_catalog()
    for bank in catalog['banks']:
        assert bank.language == language


def test_get_catalog_invalid_language(figo_session):
    figo_session.language = 'xy'
    with pytest.raises(FigoException) as e:
        figo_session.get_catalog()
    assert e.value.code is None


def test_get_supported_payment_services(figo_session):
    services = figo_session.get_supported_payment_services("de")
    assert len(services) > 10  # this a changing value, this tests that at least some are returned
    assert isinstance(services[0], Service)


def test_get_login_settings(figo_session):
    login_settings = figo_session.get_login_settings("de", BANK_CODE)
    assert isinstance(login_settings, LoginSettings)


def test_add_account(figo_session):
    token = figo_session.add_account("de", CREDENTIALS, BANK_CODE)
    assert isinstance(token, TaskToken)
    task_state = figo_session.get_task_state(token)
    time.sleep(5)
    assert isinstance(task_state, TaskState)
    assert len(figo_session.accounts) >= 1


def test_add_account_and_sync_wrong_pin(figo_session):
    wrong_credentials = [CREDENTIALS[0], "123456"]
    try:
        with pytest.raises(FigoException):
            figo_session.add_account_and_sync("de", wrong_credentials, BANK_CODE)
        assert len(figo_session.accounts) == 0
    except FigoException as figo_exception:
        # BBB(Valentin): prevent demo account from complaining - it returns no code on error
        if "Please use demo account credentials" not in figo_exception.error_description:
            raise


def test_add_account_and_sync_wrong_pin_postbank(figo_session):
    """
    Check that `FigoPinException` is raised correctly on given task state, which occurs
    when attempting to add an account to Postbank with syntactically correct (9-digit login), but
    invalid credentials. Note that syntactically incorrect credentials return code `20000` and a
    different message.
    """

    mock_task_state = {
        "is_ended": True,
        "account_id": u"A2248267.0",
        "is_waiting_for_pin": False,
        "is_erroneous": True,
        "message": u"Die Anmeldung zum Online-Zugang Ihrer Bank ist fehlgeschlagen. "
                   u"Bitte überprüfen Sie Ihre Benutzerkennung.",
        "error": {
            "code": 10000,
            "group": u"user",
            "name": u"Login credentials are invalid",
            "message": u"9050 Die Nachricht enthält Fehler.; 9800 Dialog abgebrochen; "
                       u"9010 Initialisierung fehlgeschlagen, Auftrag nicht bearbeitet.; "
                       u"3920 Zugelassene Zwei-Schritt-Verfahren für den Benutzer.; "
                       u"9010 PIN/TAN Prüfung fehlgeschlagen; "
                       u"9931 Anmeldename oder PIN ist falsch.",
            "data": {},
            "description": u"Die Anmeldung zum Online-Zugang Ihrer Bank ist fehlgeschlagen. "
                           u"Bitte überprüfen Sie Ihre Benutzerkennung."
        },
        "challenge": {},
        "is_waiting_for_response": False
    }

    with patch.object(figo_session, 'get_task_state') as mock_state:
        with patch.object(figo_session, 'add_account') as mock_account:

            mock_state.return_value = TaskState.from_dict(figo_session, mock_task_state)
            mock_account.return_value = None

            with pytest.raises(FigoPinException) as e:
                figo_session.add_account_and_sync("de", None, None)
            assert e.value.code == 10000
            assert len(figo_session.accounts) == 0


<<<<<<< HEAD
def test_add_account_and_sync_wrong_and_correct_pin(figo_session):
=======
@pytest.mark.skip(reason="test is flaky as hell and should be rewritten completely")
def test_051_add_account_and_sync_wrong_and_correct_pin(figo_session):
>>>>>>> c7503c05
    wrong_credentials = [CREDENTIALS[0], "123456"]
    figo_session.sync_poll_retry = 100
    try:
        task_state = figo_session.add_account_and_sync("de", wrong_credentials, BANK_CODE)
    except FigoPinException as pin_exception:
        task_state = figo_session.add_account_and_sync_with_new_pin(pin_exception, CREDENTIALS[1])
        assert isinstance(task_state, TaskState)
        assert len(figo_session.accounts) == 3
    except FigoException as figo_exception:
        # XXXValentin): prevent demo account from complaining
        if figo_exception.code != 90000:
            raise


@pytest.mark.skip(reason="test expects state of account, that are not prepared at the moment")
def test_modify_transaction(figo_session):
    account = figo_session.accounts[0]
    transaction = account.transactions[0]
    response = figo_session.modify_transaction(
        account.account_id,
        transaction.transaction_id,
        visited=False)

    assert not response.visited
    response = figo_session.modify_transaction(
        account.account_id,
        transaction.transaction_id,
        visited=True)

    assert response.visited


@pytest.mark.skip(reason="test expects state of account, that are not prepared at the moment")
def test_modify_account_transactions(figo_session):
    account = figo_session.accounts[0]
    figo_session.modify_account_transactions(account.account_id, False)

    assert not any([transaction.visited for transaction in account.transactions])
    figo_session.modify_account_transactions(account.account_id, True)
    assert all([transaction.visited for transaction in account.transactions])


@pytest.mark.skip(reason="test expects state of account, that are not prepared at the moment")
def test_modify_user_transactions(figo_session):
    figo_session.modify_user_transactions(False)
    assert not any([transaction.visited for transaction in figo_session.transactions])

    figo_session.modify_user_transactions(True)
    assert all([transaction.visited for transaction in figo_session.transactions])


@pytest.mark.skip(reason="test expects state of account, that are not prepared at the moment")
def test_delete_transaction(figo_session):
    account = figo_session.accounts[0]
    transaction = account.transactions[0]
    transaction_count = len(account.transactions)
    figo_session.delete_transaction(account.account_id, transaction.transaction_id)
    assert transaction_count - 1 == account.transactions<|MERGE_RESOLUTION|>--- conflicted
+++ resolved
@@ -116,12 +116,8 @@
             assert len(figo_session.accounts) == 0
 
 
-<<<<<<< HEAD
-def test_add_account_and_sync_wrong_and_correct_pin(figo_session):
-=======
 @pytest.mark.skip(reason="test is flaky as hell and should be rewritten completely")
 def test_051_add_account_and_sync_wrong_and_correct_pin(figo_session):
->>>>>>> c7503c05
     wrong_credentials = [CREDENTIALS[0], "123456"]
     figo_session.sync_poll_retry = 100
     try:
