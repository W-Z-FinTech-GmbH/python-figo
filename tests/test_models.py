<<<<<<< HEAD

import unittest
from figo.models import Account, BankContact, AccountBalance, Payment,\
    Transaction, Notification, SynchronizationStatus, User, Service,\
    LoginSettings, Credential, TaskToken, TaskState, Challenge, PaymentProposal,\
=======
from figo.models import Account, BankContact, AccountBalance, Payment, \
    Transaction, Notification, SynchronizationStatus, User, Service, \
    LoginSettings, Credential, TaskToken, TaskState, Challenge, PaymentProposal, \
>>>>>>> 212f334f
    Process, ProcessStep, ProcessOptions, Security


def test_create_account_from_dict(demo_session):
    data = {"account_id": "A1.1",
            "name": "Girokonto",
            "bank_id": "B1.1",
            "owner": "figo",
            "auto_sync": False,
            "account_number": "4711951500",
            "bank_code": "90090042",
            "bank_name": "Demobank",
            "currency": "EUR",
            "iban": "DE67900900424711951500",
            "bic": "DEMODE01",
            "type": "Unknown",
            "icon": "https://api.figo.me/assets/images/accounts/default.png",
            "additional_icons": {
                "48x48": "https://api.figo.me/assets/images/accounts/default-small@2x.png",
                "60x60": "https://api.figo.me/assets/images/accounts/default@2x.png"},
            "status": {
                "code": -1,
                "message": "Cannot load credential 8f084858-e1c6-4642-87f8-540b530b6e0f: "
                           "UUID does not exist.",
                "success_timestamp": "2013-09-11T00:00:00.000Z",
                "sync_timestamp": "2014-07-09T10:04:40.000Z"},
            "balance": {
                "balance": 3250.30,
                "balance_date": "2013-09-11T00:00:00.000Z",
                "credit_line": 0.0,
                "monthly_spending_limit": 0.0
            }
            }
    account = Account.from_dict(demo_session, data)
    assert isinstance(account, Account)


def test_create_bank_contact_from_dict(demo_session):
    data = {"bank_id": "B1.1",
            "sepa_creditor_id": "DE67900900424711951500",
            "save_pin": True}
    bank_contact = BankContact.from_dict(demo_session, data)
    assert isinstance(bank_contact, BankContact)


def test_create_account_balance_from_dict(demo_session):
    data = {
        "balance": 3250.30,
        "balance_date": "2013-09-11T00:00:00.000Z",
        "credit_line": 0.0,
        "monthly_spending_limit": 0.0
    }
    account_balance = AccountBalance.from_dict(demo_session, data)
    assert isinstance(account_balance, AccountBalance)


def test_create_payment_from_dict(demo_session):
    data = {
        "account_id": "A1.1",
        "account_number": "4711951501",
        "amount": 0.89,
        "bank_additional_icons": {
            "48x48": "https://api.figo.me/assets/images/accounts/default-small@2x.png",
            "60x60": "https://api.figo.me/assets/images/accounts/default@2x.png"
        },
        "bank_code": "90090042",
        "bank_icon": "https://api.figo.me/assets/images/accounts/demokonto.png",
        "creation_timestamp": "2013-07-16T13:53:56.000Z",
        "currency": "EUR",
        "modification_timestamp": "2013-07-16T13:53:56.000Z",
        "name": "figo",
        "notification_recipient": "",
        "payment_id": "P1.1.234",
        "purpose": "Thanks for all the fish.",
        "text_key": 51,
        "text_key_extension": 0,
        "type": "Transfer"
    }
    payment = Payment.from_dict(demo_session, data)
    assert isinstance(payment, Payment)


def test_create_transaction_from_dict(demo_session):
    data = {
        "account_id": "A1.1",
        "account_number": "4711951501",
        "amount": -17.89,
        "bank_code": "90090042",
        "bank_name": "Demobank",
        "booked": False,
        "booking_date": "2013-04-11T12:00:00.000Z",
        "booking_text": "Ueberweisung",
        "creation_timestamp": "2013-04-11T13:54:02.000Z",
        "currency": "EUR",
        "modification_timestamp": "2013-04-11T13:54:02.000Z",
        "name": "Rogers Shipping, Inc.",
        "purpose": "Ihre Sendung 0815 vom 01.03.2012, Vielen Dank",
        "transaction_id": "T1.1.25",
        "type": "Transfer",
        "value_date": "2013-04-11T12:00:00.000Z",
        "visited": True
    }
    transaction = Transaction.from_dict(demo_session, data)
    assert isinstance(transaction, Transaction)


def test_create_notification_from_dict(demo_session):
    data = {
        "notification_id": "N1.7",
        "notify_uri": "https://api.figo.me/callback",
        "observe_key": "/rest/transactions?include_pending=0",
        "state": "cjLaN3lONdeLJQH3"
    }
    notification = Notification.from_dict(demo_session, data)
    assert isinstance(notification, Notification)


def test_create_sync_status_from_dict(demo_session):
    data = {
        "code": -1,
        "message": "Cannot load credential 8f084858-e1c6-4642-87f8-540b530b6e0f: "
                   "UUID does not exist.",
        "success_timestamp": "2013-09-11T00:00:00.000Z",
        "sync_timestamp": "2014-07-09T10:04:40.000Z"
    }
    sync_status = SynchronizationStatus.from_dict(demo_session, data)
    assert isinstance(sync_status, SynchronizationStatus)


def test_create_user_from_dict(demo_session):
    data = {
        "address": {
            "city": "Berlin",
            "company": "figo",
            "postal_code": "10969",
            "street": "Ritterstr. 2-3"
        },
        "email": "demo@figo.me",
        "join_date": "2012-04-19T17:25:54.000Z",
        "language": "en",
        "name": "John Doe",
        "premium": True,
        "premium_expires_on": "2014-04-19T17:25:54.000Z",
        "premium_subscription": "paymill",
        "send_newsletter": True,
        "user_id": "U12345",
        "verified_email": True
    }
    user = User.from_dict(demo_session, data)
    assert isinstance(user, User)


def test_create_service_from_dict(demo_session):
    data = {
        "additional_icons": {
            "48x48": "https://api.figo.me/assets/images/accounts/default-small@2x.png",
            "60x60": "https://api.figo.me/assets/images/accounts/default@2x.png"
        },
        "bank_code": "90090042",
        "icon": "https://api.figo.me/assets/images/accounts/demokonto.png",
        "name": "Demokonto"
    }
    service = Service.from_dict(demo_session, data)
    assert isinstance(service, Service)


def test_create_login_settings_from_dict(demo_session):
    data = {
        "additional_icons": {
            "48x48": "https://api.figo.me/assets/images/accounts/default-small@2x.png",
            "60x60": "https://api.figo.me/assets/images/accounts/default@2x.png"
        },
        "advice": "Benutzername: figo, PIN: figo",
        "auth_type": "pin",
        "bank_name": "Demobank",
        "credentials": [
            {
                "label": "Benutzername"
            },
            {
                "label": "PIN",
                "masked": True
            }
        ],
        "icon": "https://api.figo.me/assets/images/accounts/demokonto.png",
        "supported": True
    }
    login_settings = LoginSettings.from_dict(demo_session, data)
    assert isinstance(login_settings, LoginSettings)


def test_create_credential_from_dict(demo_session):
    data = {
        "label": "Benutzername"
    }
    credential = Credential.from_dict(demo_session, data)
    assert isinstance(credential, Credential)


def test_create_task_token_from_dict(demo_session):
    data = {
        "task_token": "YmB-BtvbWufLnbwgAVfP7XfLatwhrtu0sATfnZNR7LGP-aLXiZ7BKzLdZI--EqEPnwh_"
                      "h6mCxToLEBhtA7LVd4uM4gTcZG8F6UJs47g6kWJ0"
    }
    task_token = TaskToken.from_dict(demo_session, data)
    assert isinstance(task_token, TaskToken)


def test_create_task_state_from_dict(demo_session):
    data = {
        "account_id": "A1.2",
        "is_ended": False,
        "is_erroneous": False,
        "is_waiting_for_pin": False,
        "is_waiting_for_response": False,
        "message": "Getting balance..."
    }
    task_state = TaskState.from_dict(demo_session, data)
    assert isinstance(task_state, TaskState)


def test_create_challenge_from_dict(demo_session):
    data = {
        "title": "Pin Eingabe",
        "label": "pin",
        "format": "Text",
        "data": "dummy"
    }
    challenge = Challenge.from_dict(demo_session, data)
    assert isinstance(challenge, Challenge)


def test_create_payment_proposal_from_dict(demo_session):
    data = {
        "account_number": "DE67900900424711951500",
        "bank_code": "DEMODE01",
        "name": "Girokonto"
    }
    payment_proposal = PaymentProposal.from_dict(demo_session, data)
    assert isinstance(payment_proposal, PaymentProposal)


def test_create_process_from_dict(demo_session):
    data = {
        "email": "process.1@demo.figo.io",
        "password": "figofigo",
        "state": "123",
        "steps": [
            {
                "options": {},
                "type": "figo.steps.account.create"
            },
            {
                "options": {
                    "account_number": "100100100",
                    "amount": 99,
                    "bank_code": "82051000",
                    "currency": "EUR",
                    "name": "Figo GmbH",
                    "purpose": "Yearly contribution",
                    "type": "Transfer"
                },
                "type": "figo.steps.payment.submit"
            }
        ]
    }
    process = Process.from_dict(demo_session, data)
    assert isinstance(process, Process)


def test_create_process_step_from_dict(demo_session):
    data = {
        "options": {
            "account_number": "100100100",
            "amount": 99,
            "bank_code": "82051000",
            "currency": "EUR",
            "name": "Figo GmbH",
            "purpose": "Yearly contribution",
            "type": "Transfer"
        },
        "type": "figo.steps.payment.submit"
    }
    process_step = ProcessStep.from_dict(demo_session, data)
    assert isinstance(process_step, ProcessStep)


def test_create_process_options_from_dict(demo_session):
    data = {
        "account_number": "100100100",
        "amount": 99,
        "bank_code": "82051000",
        "currency": "EUR",
        "name": "Figo GmbH",
        "purpose": "Yearly contribution",
        "type": "Transfer"
    }
    process_options = ProcessOptions.from_dict(demo_session, data)
    assert isinstance(process_options, ProcessOptions)


def test_create_process_token_from_dict(demo_session):
    data = {
        "task_token": "YmB-BtvbWufLnbwgAVfP7XfLatwhrtu0sATfnZNR7LGP-aLXiZ7BKzLdZI--EqEPnwh_"
                      "h6mCxToLEBhtA7LVd4uM4gTcZG8F6UJs47g6kWJ0"
    }
    task_token = TaskToken.from_dict(demo_session, data)
    assert isinstance(task_token, TaskToken)


def test_create_security_from_dict(demo_session):
    data = {
        "account_id": "A1.4",
        "amount": 32.78,
        "creation_timestamp": "2013-04-10T08:21:36.000Z",
        "isin": "US5949181045",
        "market": "Frankfurt",
        "modification_timestamp": "2013-04-11T13:54:02.000Z",
        "name": "MICROSOFT DL-,00000625",
        "price": 32.79,
        "purchase_price": 38.96,
        "quantity": 1,
        "security_id": "S1.1",
        "trade_timestamp": "2014-07-29 15:00:00"
    }
    security = Security.from_dict(demo_session, data)
    assert isinstance(security, Security)<|MERGE_RESOLUTION|>--- conflicted
+++ resolved
@@ -1,14 +1,6 @@
-<<<<<<< HEAD
-
-import unittest
-from figo.models import Account, BankContact, AccountBalance, Payment,\
-    Transaction, Notification, SynchronizationStatus, User, Service,\
-    LoginSettings, Credential, TaskToken, TaskState, Challenge, PaymentProposal,\
-=======
 from figo.models import Account, BankContact, AccountBalance, Payment, \
     Transaction, Notification, SynchronizationStatus, User, Service, \
     LoginSettings, Credential, TaskToken, TaskState, Challenge, PaymentProposal, \
->>>>>>> 212f334f
     Process, ProcessStep, ProcessOptions, Security
 
 
